/**
  * The MIT License (MIT)
  * Copyright (c) 2016 Microsoft Corporation
  *
  * Permission is hereby granted, free of charge, to any person obtaining a copy
  * of this software and associated documentation files (the "Software"), to deal
  * in the Software without restriction, including without limitation the rights
  * to use, copy, modify, merge, publish, distribute, sublicense, and/or sell
  * copies of the Software, and to permit persons to whom the Software is
  * furnished to do so, subject to the following conditions:
  *
  * The above copyright notice and this permission notice shall be included in all
  * copies or substantial portions of the Software.
  *
  * THE SOFTWARE IS PROVIDED "AS IS", WITHOUT WARRANTY OF ANY KIND, EXPRESS OR
  * IMPLIED, INCLUDING BUT NOT LIMITED TO THE WARRANTIES OF MERCHANTABILITY,
  * FITNESS FOR A PARTICULAR PURPOSE AND NONINFRINGEMENT. IN NO EVENT SHALL THE
  * AUTHORS OR COPYRIGHT HOLDERS BE LIABLE FOR ANY CLAIM, DAMAGES OR OTHER
  * LIABILITY, WHETHER IN AN ACTION OF CONTRACT, TORT OR OTHERWISE, ARISING FROM,
  * OUT OF OR IN CONNECTION WITH THE SOFTWARE OR THE USE OR OTHER DEALINGS IN THE
  * SOFTWARE.
  */
package com.microsoft.azure.cosmosdb.spark
import com.microsoft.azure.cosmosdb.spark.config._
import com.microsoft.azure.documentdb._
import com.microsoft.azure.documentdb.bulkexecutor.DocumentBulkExecutor
import com.microsoft.azure.documentdb.internal._
import scala.collection.JavaConversions._
import scala.collection.mutable.ListBuffer
import scala.language.implicitConversions

import java.lang.management.ManagementFactory

object CosmosDBConnection {
  // For verification purpose
  var lastConnectionPolicy: ConnectionPolicy = _
  var lastConsistencyLevel: Option[ConsistencyLevel] = _
}

private[spark] case class CosmosDBConnection(config: Config) extends LoggingTrait with Serializable {

  case class ClientConfiguration(host: String,
                                 key: String,
                                 connectionPolicy: ConnectionPolicy,
                                 consistencyLevel: ConsistencyLevel)

  private val databaseName = config.get[String](CosmosDBConfig.Database).get
  private val collectionName = config.get[String](CosmosDBConfig.Collection).get
  val collectionLink = s"${Paths.DATABASES_PATH_SEGMENT}/$databaseName/${Paths.COLLECTIONS_PATH_SEGMENT}/$collectionName"
  private val connectionMode = ConnectionMode.valueOf(config.get[String](CosmosDBConfig.ConnectionMode)
    .getOrElse(CosmosDBConfig.DefaultConnectionMode))
  private var collection: DocumentCollection = _
  @transient private var client: DocumentClient = _

  @transient private var bulkImporter: DocumentBulkExecutor = _

  private lazy val documentClient: DocumentClient = {
    if (client == null) {
      client = accquireClient(connectionMode)
      CosmosDBConnection.lastConnectionPolicy = client.getConnectionPolicy
    }
    client
  }

  def getDocumentBulkImporter(collectionThroughput: Int, partitionKeyDefinition: Option[String]): DocumentBulkExecutor = {
    if (bulkImporter == null) {
      if (partitionKeyDefinition.isDefined) {
        val pkDefinition = new PartitionKeyDefinition()
        val paths: ListBuffer[String] = new ListBuffer[String]()
        paths.add(partitionKeyDefinition.get)
        pkDefinition.setPaths(paths)

        bulkImporter = DocumentBulkExecutor.builder.from(documentClient,
          databaseName,
          collectionName,
          pkDefinition,
          collectionThroughput
        ).build()
      }
      else {
        bulkImporter = DocumentBulkExecutor.builder.from(documentClient,
          databaseName,
          collectionName,
          getCollection.getPartitionKey,
          collectionThroughput
        ).build()
      }
    }

    bulkImporter
  }

<<<<<<< HEAD

  private def getClientConfiguration(config: Config): ClientConfiguration = {
    val connectionPolicy = new ConnectionPolicy()
    connectionPolicy.setConnectionMode(connectionMode)
    connectionPolicy.setUserAgentSuffix(Constants.userAgentSuffix)
    connectionPolicy.setUserAgentSuffix(Constants.userAgentSuffix + " " + ManagementFactory.getRuntimeMXBean().getName())

    config.get[String](CosmosDBConfig.ConnectionMaxPoolSize) match {
      case Some(maxPoolSizeStr) => connectionPolicy.setMaxPoolSize(maxPoolSizeStr.toInt)
      case None => // skip
    }
    config.get[String](CosmosDBConfig.ConnectionIdleTimeout) match {
      case Some(connectionIdleTimeoutStr) => connectionPolicy.setIdleConnectionTimeout(connectionIdleTimeoutStr.toInt)
      case None => // skip
    }
    val maxRetryAttemptsOnThrottled = config.get[String](CosmosDBConfig.QueryMaxRetryOnThrottled)
    if (maxRetryAttemptsOnThrottled.isDefined) {
      connectionPolicy.getRetryOptions.setMaxRetryAttemptsOnThrottledRequests(maxRetryAttemptsOnThrottled.get.toInt)
    }
    val maxRetryWaitTimeSecs = config.get[String](CosmosDBConfig.QueryMaxRetryWaitTimeSecs)
    if (maxRetryWaitTimeSecs.isDefined) {
      connectionPolicy.getRetryOptions.setMaxRetryWaitTimeInSeconds(maxRetryWaitTimeSecs.get.toInt)
    }
    val consistencyLevel = ConsistencyLevel.valueOf(config.get[String](CosmosDBConfig.ConsistencyLevel)
      .getOrElse(CosmosDBConfig.DefaultConsistencyLevel))

    val option = config.get[String](CosmosDBConfig.PreferredRegionsList)

    if (option.isDefined) {
      logWarning(s"CosmosDBConnection::Input preferred region list: ${option.get}")
      val preferredLocations = option.get.split(";").toSeq.map(_.trim)
      connectionPolicy.setPreferredLocations(preferredLocations)
    }

    val bulkimport = config.get[String](CosmosDBConfig.BulkImport).
      getOrElse(CosmosDBConfig.DefaultBulkImport.toString).
      toBoolean
    if (bulkimport) {
      // The bulk import library handles the throttling requests on its own
      // Gateway connection mode needed to avoid potential master partition throttling
      // as the number of tasks grow larger for collection with a lot of partitions.
      connectionPolicy.getRetryOptions.setMaxRetryAttemptsOnThrottledRequests(0)
      connectionPolicy.setConnectionMode(ConnectionMode.Gateway)
=======
  def getCollection: DocumentCollection = {
    if (collection == null) {
      collection = documentClient.readCollection(collectionLink, null).getResource
>>>>>>> 57b46014
    }
    collection
  }

  def getAllPartitions: Array[PartitionKeyRange] = {
    var ranges = documentClient.readPartitionKeyRanges(collectionLink, null.asInstanceOf[FeedOptions])
    ranges.getQueryIterator.toArray
  }

  def getAllPartitions(query: String): Array[PartitionKeyRange] = {
    var ranges: java.util.Collection[PartitionKeyRange] =
      documentClient.readPartitionKeyRanges(collectionLink, query)
    ranges.toArray[PartitionKeyRange](new Array[PartitionKeyRange](ranges.size()))
  }

  def getCollectionThroughput: Int = {
    val offers = documentClient.queryOffers(s"SELECT * FROM c where c.offerResourceId = '${getCollection.getResourceId}'", null).getQueryIterable.toList
    if (offers.isEmpty) {
      throw new IllegalStateException("Cannot find Collection's corresponding offer")
    }
    val offer = offers.get(0)
    val collectionThroughput = if (offer.getString("offerVersion") == "V1")
      CosmosDBConfig.SinglePartitionCollectionOfferThroughput
    else
      offer.getContent.getInt("offerThroughput")
    collectionThroughput
  }

  def queryDocuments(queryString: String,
                     feedOpts: FeedOptions): Iterator[Document] = {
    val feedResponse = documentClient.queryDocuments(collectionLink, new SqlQuerySpec(queryString), feedOpts)
    feedResponse.getQueryIterable.iterator()
  }

  def queryDocuments(collectionLink: String, queryString: String,
                     feedOpts: FeedOptions): Iterator[Document] = {
    val feedResponse = documentClient.queryDocuments(collectionLink, new SqlQuerySpec(queryString), feedOpts)
    feedResponse.getQueryIterable.iterator()
  }

  def readDocuments(feedOptions: FeedOptions): Iterator[Document] = {
    documentClient.readDocuments(collectionLink, feedOptions).getQueryIterable.iterator()
  }

  def readChangeFeed(changeFeedOptions: ChangeFeedOptions, isStreaming: Boolean): Tuple2[Iterator[Document], String] = {
    val feedResponse = documentClient.queryDocumentChangeFeed(collectionLink, changeFeedOptions)
    if (isStreaming) {
      // In streaming scenario, the change feed need to be materialized in order to get the information of the continuation token
      val cfDocuments: ListBuffer[Document] = new ListBuffer[Document]
      while (feedResponse.getQueryIterator.hasNext) {
        val feedItems = feedResponse.getQueryIterable.fetchNextBlock()
        cfDocuments.addAll(feedItems)
        logDebug(s"Receving change feed items ${if (feedItems.nonEmpty) feedItems(0)}")
      }
      Tuple2.apply(cfDocuments.iterator(), feedResponse.getResponseContinuation)
    } else {
      Tuple2.apply(feedResponse.getQueryIterator, feedResponse.getResponseContinuation)
    }
  }

<<<<<<< HEAD
  def setDefaultClientRetryPolicy: Unit = {
    if (documentClient != null) {
      documentClient.getConnectionPolicy().getRetryOptions().setMaxRetryAttemptsOnThrottledRequests(9);
      documentClient.getConnectionPolicy().getRetryOptions().setMaxRetryWaitTimeInSeconds(30);
    }
  }

  def setZeroClientRetryPolicy: Unit = {
    if (documentClient != null) {
      documentClient.getConnectionPolicy().getRetryOptions().setMaxRetryAttemptsOnThrottledRequests(0);
      documentClient.getConnectionPolicy().getRetryOptions().setMaxRetryWaitTimeInSeconds(0);
    }
  }

  def getCollection: DocumentCollection = {
    if (collection == null) {
      collection = documentClient.readCollection(collectionLink, null).getResource
    }
    collection
  }

  def upsertDocument(document: Document,
                     requestOptions: RequestOptions): Observable[ResourceResponse[Document]] = {
    logTrace(s"Upserting document $document")
    asyncDocumentClient.upsertDocument(collectionLink, document, requestOptions, false)
  }

=======
>>>>>>> 57b46014
  def upsertDocument(collectionLink: String,
                     document: Document,
                     requestOptions: RequestOptions): Unit = {
    logTrace(s"Upserting document $document")
    documentClient.upsertDocument(collectionLink, document, requestOptions, false)
  }

  def isDocumentCollectionEmpty: Boolean = {
    logDebug(s"Reading collection $collectionLink")
    var requestOptions = new RequestOptions
    requestOptions.setPopulateQuotaInfo(true)
    val response = documentClient.readCollection(collectionLink, requestOptions)
    if (collection == null) {
      collection = response.getResource
    }
    response.getDocumentCountUsage == 0
  }

  private def accquireClient(connectionMode: ConnectionMode): DocumentClient = {
    val clientConfiguration = getClientConfiguration(config)

    var documentClient = new DocumentClient(
      clientConfiguration.host,
      clientConfiguration.key,
      clientConfiguration.connectionPolicy,
      clientConfiguration.consistencyLevel)
    CosmosDBConnection.lastConsistencyLevel = Some(clientConfiguration.consistencyLevel)
    documentClient
  }

  private def getClientConfiguration(config: Config): ClientConfiguration = {
    val connectionPolicy = new ConnectionPolicy()
    connectionPolicy.setConnectionMode(connectionMode)
    connectionPolicy.setUserAgentSuffix(Constants.userAgentSuffix)
    config.get[String](CosmosDBConfig.ConnectionMaxPoolSize) match {
      case Some(maxPoolSizeStr) => connectionPolicy.setMaxPoolSize(maxPoolSizeStr.toInt)
      case None => // skip
    }
    config.get[String](CosmosDBConfig.ConnectionIdleTimeout) match {
      case Some(connectionIdleTimeoutStr) => connectionPolicy.setIdleConnectionTimeout(connectionIdleTimeoutStr.toInt)
      case None => // skip
    }
    val maxRetryAttemptsOnThrottled = config.get[String](CosmosDBConfig.QueryMaxRetryOnThrottled)
    if (maxRetryAttemptsOnThrottled.isDefined) {
      connectionPolicy.getRetryOptions.setMaxRetryAttemptsOnThrottledRequests(maxRetryAttemptsOnThrottled.get.toInt)
    }
    val maxRetryWaitTimeSecs = config.get[String](CosmosDBConfig.QueryMaxRetryWaitTimeSecs)
    if (maxRetryWaitTimeSecs.isDefined) {
      connectionPolicy.getRetryOptions.setMaxRetryWaitTimeInSeconds(maxRetryWaitTimeSecs.get.toInt)
    }
    val consistencyLevel = ConsistencyLevel.valueOf(config.get[String](CosmosDBConfig.ConsistencyLevel)
      .getOrElse(CosmosDBConfig.DefaultConsistencyLevel))

    val option = config.get[String](CosmosDBConfig.PreferredRegionsList)

    if (option.isDefined) {
      logWarning(s"CosmosDBConnection::Input preferred region list: ${option.get}")
      val preferredLocations = option.get.split(";").toSeq.map(_.trim)
      connectionPolicy.setPreferredLocations(preferredLocations)
    }

    val bulkimport = config.get[String](CosmosDBConfig.BulkImport).
      getOrElse(CosmosDBConfig.DefaultBulkImport.toString).
      toBoolean
    if (bulkimport) {
      // The bulk import library handles the throttling requests on its own
      // Gateway connection mode needed to avoid potential master partition throttling
      // as the number of tasks grow larger for collection with a lot of partitions.
      connectionPolicy.getRetryOptions.setMaxRetryAttemptsOnThrottledRequests(0)
      connectionPolicy.setConnectionMode(ConnectionMode.Gateway)
    }

    ClientConfiguration(
      config.get[String](CosmosDBConfig.Endpoint).get,
      config.get[String](CosmosDBConfig.Masterkey).get,
      connectionPolicy,
      consistencyLevel
    )
  }

}<|MERGE_RESOLUTION|>--- conflicted
+++ resolved
@@ -21,10 +21,14 @@
   * SOFTWARE.
   */
 package com.microsoft.azure.cosmosdb.spark
+
+import rx.Observable
 import com.microsoft.azure.cosmosdb.spark.config._
 import com.microsoft.azure.documentdb._
 import com.microsoft.azure.documentdb.bulkexecutor.DocumentBulkExecutor
 import com.microsoft.azure.documentdb.internal._
+import com.microsoft.azure.documentdb.rx._
+
 import scala.collection.JavaConversions._
 import scala.collection.mutable.ListBuffer
 import scala.language.implicitConversions
@@ -46,20 +50,44 @@
 
   private val databaseName = config.get[String](CosmosDBConfig.Database).get
   private val collectionName = config.get[String](CosmosDBConfig.Collection).get
-  val collectionLink = s"${Paths.DATABASES_PATH_SEGMENT}/$databaseName/${Paths.COLLECTIONS_PATH_SEGMENT}/$collectionName"
   private val connectionMode = ConnectionMode.valueOf(config.get[String](CosmosDBConfig.ConnectionMode)
     .getOrElse(CosmosDBConfig.DefaultConnectionMode))
   private var collection: DocumentCollection = _
+  val collectionLink = s"${Paths.DATABASES_PATH_SEGMENT}/$databaseName/${Paths.COLLECTIONS_PATH_SEGMENT}/$collectionName"
+
   @transient private var client: DocumentClient = _
+
+  @transient private var asyncClient: AsyncDocumentClient = _
 
   @transient private var bulkImporter: DocumentBulkExecutor = _
 
   private lazy val documentClient: DocumentClient = {
     if (client == null) {
       client = accquireClient(connectionMode)
+
       CosmosDBConnection.lastConnectionPolicy = client.getConnectionPolicy
     }
     client
+  }
+
+  private lazy val asyncDocumentClient: AsyncDocumentClient = {
+    if (asyncClient == null) {
+      this.synchronized {
+        if (asyncClient == null) {
+          val clientConfig = getClientConfiguration(config)
+
+          asyncClient = new AsyncDocumentClient
+          .Builder()
+            .withServiceEndpoint(clientConfig.host)
+            .withMasterKey(clientConfig.key)
+            .withConnectionPolicy(clientConfig.connectionPolicy)
+            .withConsistencyLevel(clientConfig.consistencyLevel)
+            .build
+        }
+      }
+    }
+
+    asyncClient
   }
 
   def getDocumentBulkImporter(collectionThroughput: Int, partitionKeyDefinition: Option[String]): DocumentBulkExecutor = {
@@ -90,7 +118,19 @@
     bulkImporter
   }
 
-<<<<<<< HEAD
+  def setDefaultClientRetryPolicy: Unit = {
+    if (documentClient != null) {
+      documentClient.getConnectionPolicy().getRetryOptions().setMaxRetryAttemptsOnThrottledRequests(9);
+      documentClient.getConnectionPolicy().getRetryOptions().setMaxRetryWaitTimeInSeconds(30);
+    }
+  }
+
+  def setZeroClientRetryPolicy: Unit = {
+    if (documentClient != null) {
+      documentClient.getConnectionPolicy().getRetryOptions().setMaxRetryAttemptsOnThrottledRequests(0);
+      documentClient.getConnectionPolicy().getRetryOptions().setMaxRetryWaitTimeInSeconds(0);
+    }
+  }
 
   private def getClientConfiguration(config: Config): ClientConfiguration = {
     val connectionPolicy = new ConnectionPolicy()
@@ -134,13 +174,28 @@
       // as the number of tasks grow larger for collection with a lot of partitions.
       connectionPolicy.getRetryOptions.setMaxRetryAttemptsOnThrottledRequests(0)
       connectionPolicy.setConnectionMode(ConnectionMode.Gateway)
-=======
-  def getCollection: DocumentCollection = {
-    if (collection == null) {
-      collection = documentClient.readCollection(collectionLink, null).getResource
->>>>>>> 57b46014
-    }
-    collection
+    }
+
+    ClientConfiguration(
+      config.get[String](CosmosDBConfig.Endpoint).get,
+      config.get[String](CosmosDBConfig.Masterkey).get,
+      connectionPolicy,
+      consistencyLevel
+    )
+  }
+
+  private def accquireClient(connectionMode: ConnectionMode): DocumentClient = {
+    val clientConfiguration = getClientConfiguration(config)
+
+    var documentClient = new DocumentClient(
+      clientConfiguration.host,
+      clientConfiguration.key,
+      clientConfiguration.connectionPolicy,
+      clientConfiguration.consistencyLevel)
+
+    CosmosDBConnection.lastConsistencyLevel = Some(clientConfiguration.consistencyLevel)
+
+    documentClient
   }
 
   def getAllPartitions: Array[PartitionKeyRange] = {
@@ -167,14 +222,14 @@
     collectionThroughput
   }
 
-  def queryDocuments(queryString: String,
-                     feedOpts: FeedOptions): Iterator[Document] = {
+  def queryDocuments (queryString : String,
+        feedOpts : FeedOptions) : Iterator [Document] = {
     val feedResponse = documentClient.queryDocuments(collectionLink, new SqlQuerySpec(queryString), feedOpts)
     feedResponse.getQueryIterable.iterator()
   }
 
-  def queryDocuments(collectionLink: String, queryString: String,
-                     feedOpts: FeedOptions): Iterator[Document] = {
+  def queryDocuments (collectionLink: String, queryString : String,
+                      feedOpts : FeedOptions) : Iterator [Document] = {
     val feedResponse = documentClient.queryDocuments(collectionLink, new SqlQuerySpec(queryString), feedOpts)
     feedResponse.getQueryIterable.iterator()
   }
@@ -199,21 +254,6 @@
     }
   }
 
-<<<<<<< HEAD
-  def setDefaultClientRetryPolicy: Unit = {
-    if (documentClient != null) {
-      documentClient.getConnectionPolicy().getRetryOptions().setMaxRetryAttemptsOnThrottledRequests(9);
-      documentClient.getConnectionPolicy().getRetryOptions().setMaxRetryWaitTimeInSeconds(30);
-    }
-  }
-
-  def setZeroClientRetryPolicy: Unit = {
-    if (documentClient != null) {
-      documentClient.getConnectionPolicy().getRetryOptions().setMaxRetryAttemptsOnThrottledRequests(0);
-      documentClient.getConnectionPolicy().getRetryOptions().setMaxRetryWaitTimeInSeconds(0);
-    }
-  }
-
   def getCollection: DocumentCollection = {
     if (collection == null) {
       collection = documentClient.readCollection(collectionLink, null).getResource
@@ -227,13 +267,17 @@
     asyncDocumentClient.upsertDocument(collectionLink, document, requestOptions, false)
   }
 
-=======
->>>>>>> 57b46014
   def upsertDocument(collectionLink: String,
-                     document: Document,
-                     requestOptions: RequestOptions): Unit = {
+                      document: Document,
+                      requestOptions: RequestOptions): Unit = {
     logTrace(s"Upserting document $document")
     documentClient.upsertDocument(collectionLink, document, requestOptions, false)
+  }
+
+  def createDocument(document: Document,
+                     requestOptions: RequestOptions): Observable[ResourceResponse[Document]] = {
+    logTrace(s"Creating document $document")
+    asyncDocumentClient.createDocument(collectionLink, document, requestOptions, false)
   }
 
   def isDocumentCollectionEmpty: Boolean = {
@@ -246,67 +290,4 @@
     }
     response.getDocumentCountUsage == 0
   }
-
-  private def accquireClient(connectionMode: ConnectionMode): DocumentClient = {
-    val clientConfiguration = getClientConfiguration(config)
-
-    var documentClient = new DocumentClient(
-      clientConfiguration.host,
-      clientConfiguration.key,
-      clientConfiguration.connectionPolicy,
-      clientConfiguration.consistencyLevel)
-    CosmosDBConnection.lastConsistencyLevel = Some(clientConfiguration.consistencyLevel)
-    documentClient
-  }
-
-  private def getClientConfiguration(config: Config): ClientConfiguration = {
-    val connectionPolicy = new ConnectionPolicy()
-    connectionPolicy.setConnectionMode(connectionMode)
-    connectionPolicy.setUserAgentSuffix(Constants.userAgentSuffix)
-    config.get[String](CosmosDBConfig.ConnectionMaxPoolSize) match {
-      case Some(maxPoolSizeStr) => connectionPolicy.setMaxPoolSize(maxPoolSizeStr.toInt)
-      case None => // skip
-    }
-    config.get[String](CosmosDBConfig.ConnectionIdleTimeout) match {
-      case Some(connectionIdleTimeoutStr) => connectionPolicy.setIdleConnectionTimeout(connectionIdleTimeoutStr.toInt)
-      case None => // skip
-    }
-    val maxRetryAttemptsOnThrottled = config.get[String](CosmosDBConfig.QueryMaxRetryOnThrottled)
-    if (maxRetryAttemptsOnThrottled.isDefined) {
-      connectionPolicy.getRetryOptions.setMaxRetryAttemptsOnThrottledRequests(maxRetryAttemptsOnThrottled.get.toInt)
-    }
-    val maxRetryWaitTimeSecs = config.get[String](CosmosDBConfig.QueryMaxRetryWaitTimeSecs)
-    if (maxRetryWaitTimeSecs.isDefined) {
-      connectionPolicy.getRetryOptions.setMaxRetryWaitTimeInSeconds(maxRetryWaitTimeSecs.get.toInt)
-    }
-    val consistencyLevel = ConsistencyLevel.valueOf(config.get[String](CosmosDBConfig.ConsistencyLevel)
-      .getOrElse(CosmosDBConfig.DefaultConsistencyLevel))
-
-    val option = config.get[String](CosmosDBConfig.PreferredRegionsList)
-
-    if (option.isDefined) {
-      logWarning(s"CosmosDBConnection::Input preferred region list: ${option.get}")
-      val preferredLocations = option.get.split(";").toSeq.map(_.trim)
-      connectionPolicy.setPreferredLocations(preferredLocations)
-    }
-
-    val bulkimport = config.get[String](CosmosDBConfig.BulkImport).
-      getOrElse(CosmosDBConfig.DefaultBulkImport.toString).
-      toBoolean
-    if (bulkimport) {
-      // The bulk import library handles the throttling requests on its own
-      // Gateway connection mode needed to avoid potential master partition throttling
-      // as the number of tasks grow larger for collection with a lot of partitions.
-      connectionPolicy.getRetryOptions.setMaxRetryAttemptsOnThrottledRequests(0)
-      connectionPolicy.setConnectionMode(ConnectionMode.Gateway)
-    }
-
-    ClientConfiguration(
-      config.get[String](CosmosDBConfig.Endpoint).get,
-      config.get[String](CosmosDBConfig.Masterkey).get,
-      connectionPolicy,
-      consistencyLevel
-    )
-  }
-
 }